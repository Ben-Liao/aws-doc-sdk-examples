--- conflicted
+++ resolved
@@ -1,32 +1,26 @@
-// snippet-sourcedescription:[MoviesQuery.java demonstrates how to ]
-// snippet-service:[dynamodb]
-// snippet-keyword:[Java]
-// snippet-keyword:[Amazon DynamoDB]
-// snippet-keyword:[Code Sample]
-// snippet-keyword:[ ]
-// snippet-sourcetype:[full-example]
-// snippet-sourcedate:[ ]
-// snippet-sourceauthor:[AWS]
-<<<<<<< HEAD
+// snippet-sourcedescription:[MoviesQuery.java demonstrates how to ]
+// snippet-service:[dynamodb]
+// snippet-keyword:[Java]
+// snippet-keyword:[Amazon DynamoDB]
+// snippet-keyword:[Code Sample]
+// snippet-keyword:[ ]
+// snippet-sourcetype:[full-example]
+// snippet-sourcedate:[ ]
+// snippet-sourceauthor:[AWS]
 // snippet-start:[dynamodb.java.codeexample.MoviesQuery] 
-=======
-// snippet-start:[dynamodb.Java.CodeExample.MoviesQuery] 
-
->>>>>>> a604417e
-/**
- * Copyright 2010-2019 Amazon.com, Inc. or its affiliates. All Rights Reserved.
- *
- * This file is licensed under the Apache License, Version 2.0 (the "License").
- * You may not use this file except in compliance with the License. A copy of
- * the License is located at
- *
- * http://aws.amazon.com/apache2.0/
- *
- * This file is distributed on an "AS IS" BASIS, WITHOUT WARRANTIES OR
- * CONDITIONS OF ANY KIND, either express or implied. See the License for the
- * specific language governing permissions and limitations under the License.
-*/
-<<<<<<< HEAD
+/**
+ * Copyright 2010-2019 Amazon.com, Inc. or its affiliates. All Rights Reserved.
+ *
+ * This file is licensed under the Apache License, Version 2.0 (the "License").
+ * You may not use this file except in compliance with the License. A copy of
+ * the License is located at
+ *
+ * http://aws.amazon.com/apache2.0/
+ *
+ * This file is distributed on an "AS IS" BASIS, WITHOUT WARRANTIES OR
+ * CONDITIONS OF ANY KIND, either express or implied. See the License for the
+ * specific language governing permissions and limitations under the License.
+*/
 
 
 
@@ -112,91 +106,4 @@
     }
 }
 
-// snippet-end:[dynamodb.java.codeexample.MoviesQuery] 
-=======
-
-
-
-package com.amazonaws.codesamples.gsg;
-
-import java.util.HashMap;
-import java.util.Iterator;
-
-import com.amazonaws.client.builder.AwsClientBuilder;
-import com.amazonaws.services.dynamodbv2.AmazonDynamoDB;
-import com.amazonaws.services.dynamodbv2.AmazonDynamoDBClientBuilder;
-import com.amazonaws.services.dynamodbv2.document.DynamoDB;
-import com.amazonaws.services.dynamodbv2.document.Item;
-import com.amazonaws.services.dynamodbv2.document.ItemCollection;
-import com.amazonaws.services.dynamodbv2.document.QueryOutcome;
-import com.amazonaws.services.dynamodbv2.document.Table;
-import com.amazonaws.services.dynamodbv2.document.spec.QuerySpec;
-
-public class MoviesQuery {
-
-    public static void main(String[] args) throws Exception {
-
-        AmazonDynamoDB client = AmazonDynamoDBClientBuilder.standard()
-            .withEndpointConfiguration(new AwsClientBuilder.EndpointConfiguration("http://localhost:8000", "us-west-2"))
-            .build();
-
-        DynamoDB dynamoDB = new DynamoDB(client);
-
-        Table table = dynamoDB.getTable("Movies");
-
-        HashMap<String, String> nameMap = new HashMap<String, String>();
-        nameMap.put("#yr", "year");
-
-        HashMap<String, Object> valueMap = new HashMap<String, Object>();
-        valueMap.put(":yyyy", 1985);
-
-        QuerySpec querySpec = new QuerySpec().withKeyConditionExpression("#yr = :yyyy").withNameMap(nameMap)
-            .withValueMap(valueMap);
-
-        ItemCollection<QueryOutcome> items = null;
-        Iterator<Item> iterator = null;
-        Item item = null;
-
-        try {
-            System.out.println("Movies from 1985");
-            items = table.query(querySpec);
-
-            iterator = items.iterator();
-            while (iterator.hasNext()) {
-                item = iterator.next();
-                System.out.println(item.getNumber("year") + ": " + item.getString("title"));
-            }
-
-        }
-        catch (Exception e) {
-            System.err.println("Unable to query movies from 1985");
-            System.err.println(e.getMessage());
-        }
-
-        valueMap.put(":yyyy", 1992);
-        valueMap.put(":letter1", "A");
-        valueMap.put(":letter2", "L");
-
-        querySpec.withProjectionExpression("#yr, title, info.genres, info.actors[0]")
-            .withKeyConditionExpression("#yr = :yyyy and title between :letter1 and :letter2").withNameMap(nameMap)
-            .withValueMap(valueMap);
-
-        try {
-            System.out.println("Movies from 1992 - titles A-L, with genres and lead actor");
-            items = table.query(querySpec);
-
-            iterator = items.iterator();
-            while (iterator.hasNext()) {
-                item = iterator.next();
-                System.out.println(item.getNumber("year") + ": " + item.getString("title") + " " + item.getMap("info"));
-            }
-
-        }
-        catch (Exception e) {
-            System.err.println("Unable to query movies from 1992:");
-            System.err.println(e.getMessage());
-        }
-    }
-}
-// snippet-end:[dynamodb.Java.CodeExample.MoviesQuery]
->>>>>>> a604417e
+// snippet-end:[dynamodb.java.codeexample.MoviesQuery] 