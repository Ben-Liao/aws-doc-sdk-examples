/**
 * Copyright 2010-2019 Amazon.com, Inc. or its affiliates. All Rights Reserved.
 *
 * This file is licensed under the Apache License, Version 2.0 (the "License").
 * You may not use this file except in compliance with the License. A copy of
 * the License is located at
 *
 * http://aws.amazon.com/apache2.0/
 *
 * This file is distributed on an "AS IS" BASIS, WITHOUT WARRANTIES OR
 * CONDITIONS OF ANY KIND, either express or implied. See the License for the
 * specific language governing permissions and limitations under the License.
*/

//snippet-sourcedescription:[ec2_createkeypair.js demonstrates how to create an RSA key pair for an Amazon EC2 instance.]
//snippet-keyword:[JavaScript]
//snippet-keyword:[Code Sample]
//snippet-keyword:[Amazon EC2]
//snippet-service:[ec2]
//snippet-sourcetype:[full-example]
//snippet-sourcedate:[2018-06-02]
<<<<<<< HEAD
//snippet-sourceauthor:[daviddeyo]


// Copyright 2010-2019 Amazon.com, Inc. or its affiliates. All Rights Reserved.
// Licensed under the Apache-2.0 License on an "AS IS" BASIS, WITHOUT WARRANTIES OF ANY KIND.   
=======
//snippet-sourceauthor:[AWS]
>>>>>>> 727000df

// ABOUT THIS NODE.JS SAMPLE: This sample is part of the SDK for JavaScript Developer Guide topic at
// https://docs.aws.amazon.com/sdk-for-javascript/v2/developer-guide/ec2-example-key-pairs.html
// snippet-start:[ec2.JavaScript.keypairs.createKeyPair]
// Load the AWS SDK for Node.js
var AWS = require('aws-sdk');
// Set the region 
AWS.config.update({region: 'REGION'});

// Create EC2 service object
var ec2 = new AWS.EC2({apiVersion: '2016-11-15'});

var params = {
   KeyName: 'primary-key-pair'
};

// Create key pair
ec2.createKeyPair(params, function(err, data) {
   if (err) {
      console.log("Error", err);
   } else {
      console.log(JSON.stringify(data));
   }
});
// snippet-end:[ec2.JavaScript.keypairs.createKeyPair]
<|MERGE_RESOLUTION|>--- conflicted
+++ resolved
@@ -1,55 +1,47 @@
-/**
- * Copyright 2010-2019 Amazon.com, Inc. or its affiliates. All Rights Reserved.
- *
- * This file is licensed under the Apache License, Version 2.0 (the "License").
- * You may not use this file except in compliance with the License. A copy of
- * the License is located at
- *
- * http://aws.amazon.com/apache2.0/
- *
- * This file is distributed on an "AS IS" BASIS, WITHOUT WARRANTIES OR
- * CONDITIONS OF ANY KIND, either express or implied. See the License for the
- * specific language governing permissions and limitations under the License.
-*/
-
-//snippet-sourcedescription:[ec2_createkeypair.js demonstrates how to create an RSA key pair for an Amazon EC2 instance.]
-//snippet-keyword:[JavaScript]
-//snippet-keyword:[Code Sample]
-//snippet-keyword:[Amazon EC2]
-//snippet-service:[ec2]
-//snippet-sourcetype:[full-example]
-//snippet-sourcedate:[2018-06-02]
-<<<<<<< HEAD
-//snippet-sourceauthor:[daviddeyo]
-
-
-// Copyright 2010-2019 Amazon.com, Inc. or its affiliates. All Rights Reserved.
-// Licensed under the Apache-2.0 License on an "AS IS" BASIS, WITHOUT WARRANTIES OF ANY KIND.   
-=======
-//snippet-sourceauthor:[AWS]
->>>>>>> 727000df
-
-// ABOUT THIS NODE.JS SAMPLE: This sample is part of the SDK for JavaScript Developer Guide topic at
-// https://docs.aws.amazon.com/sdk-for-javascript/v2/developer-guide/ec2-example-key-pairs.html
-// snippet-start:[ec2.JavaScript.keypairs.createKeyPair]
-// Load the AWS SDK for Node.js
-var AWS = require('aws-sdk');
-// Set the region 
-AWS.config.update({region: 'REGION'});
-
-// Create EC2 service object
-var ec2 = new AWS.EC2({apiVersion: '2016-11-15'});
-
-var params = {
-   KeyName: 'primary-key-pair'
-};
-
-// Create key pair
-ec2.createKeyPair(params, function(err, data) {
-   if (err) {
-      console.log("Error", err);
-   } else {
-      console.log(JSON.stringify(data));
-   }
-});
-// snippet-end:[ec2.JavaScript.keypairs.createKeyPair]
+/**
+ * Copyright 2010-2019 Amazon.com, Inc. or its affiliates. All Rights Reserved.
+ *
+ * This file is licensed under the Apache License, Version 2.0 (the "License").
+ * You may not use this file except in compliance with the License. A copy of
+ * the License is located at
+ *
+ * http://aws.amazon.com/apache2.0/
+ *
+ * This file is distributed on an "AS IS" BASIS, WITHOUT WARRANTIES OR
+ * CONDITIONS OF ANY KIND, either express or implied. See the License for the
+ * specific language governing permissions and limitations under the License.
+*/
+
+//snippet-sourcedescription:[ec2_createkeypair.js demonstrates how to create an RSA key pair for an Amazon EC2 instance.]
+//snippet-keyword:[JavaScript]
+//snippet-keyword:[Code Sample]
+//snippet-keyword:[Amazon EC2]
+//snippet-service:[ec2]
+//snippet-sourcetype:[full-example]
+//snippet-sourcedate:[2018-06-02]
+//snippet-sourceauthor:[AWS]
+
+// ABOUT THIS NODE.JS SAMPLE: This sample is part of the SDK for JavaScript Developer Guide topic at
+// https://docs.aws.amazon.com/sdk-for-javascript/v2/developer-guide/ec2-example-key-pairs.html
+// snippet-start:[ec2.JavaScript.keypairs.createKeyPair]
+// Load the AWS SDK for Node.js
+var AWS = require('aws-sdk');
+// Set the region 
+AWS.config.update({region: 'REGION'});
+
+// Create EC2 service object
+var ec2 = new AWS.EC2({apiVersion: '2016-11-15'});
+
+var params = {
+   KeyName: 'primary-key-pair'
+};
+
+// Create key pair
+ec2.createKeyPair(params, function(err, data) {
+   if (err) {
+      console.log("Error", err);
+   } else {
+      console.log(JSON.stringify(data));
+   }
+});
+// snippet-end:[ec2.JavaScript.keypairs.createKeyPair]