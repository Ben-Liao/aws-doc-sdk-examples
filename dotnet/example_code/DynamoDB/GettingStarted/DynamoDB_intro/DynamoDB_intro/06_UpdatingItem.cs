--- conflicted
+++ resolved
@@ -32,31 +32,8 @@
                 result = false;
             }
 
-<<<<<<< HEAD
             return result;
         }
-=======
-      try
-      {
-        updateResponse = await client.UpdateItemAsync( updateRequest );
-        Console.WriteLine( "     -- SUCCEEDED in updating the movie item!" );
-      }
-      catch( Exception ex )
-      {
-        Console.WriteLine( "     -- FAILED to update the movie item, because:\n       {0}.", ex.Message );
-        if( updateResponse != null )
-          Console.WriteLine( "     -- The status code was " + updateResponse.HttpStatusCode.ToString( ) );
-        operationFailed = true;return ( false );
-      }
-      if( report )
-      {
-        Console.WriteLine( "     Here is the updated movie information:" );
-        Console.WriteLine( movieAttributesToJson( updateResponse.Attributes ) );
-      }
-      operationSucceeded = true;
-      return ( true );
->>>>>>> 08febed0
     }
 }
-
 // snippet-end:[dynamodb.dotNET.CodeExample.06_UpdatingItem]