/* Copyright Amazon.com, Inc. or its affiliates. All Rights Reserved.
SPDX-License-Identifier: Apache-2.0
ABOUT THIS NODE.JS EXAMPLE: This example works with AWS SDK for JavaScript version 3 (v3),
which available at https://github.com/aws/aws-sdk-js-v3. This example is in the 'AWS SDK for JavaScript v3 Developer Guide' at
https://docs.aws.amazon.com/sdk-for-javascript/v3/developer-guide/s3-example-creating-buckets.html.
Purpose:
s3_listbuckets.ts demonstrates how to list all the buckets in an AWS account.
Inputs (replace in code):
- REGION
- BUCKET_NAME
Running the code:
s3_getbucketwebsite s3_listobjects.ts
*/
// snippet-start:[s3.JavaScript.buckets.listBucketsV3]
// Import required AWS SDK clients and commands for Node.js
<<<<<<< HEAD
const {
  S3Client,
  ListBucketsCommand,
} = require("@aws-sdk/client-s3");
=======
const { S3Client, ListBucketsCommand } = require("@aws-sdk/client-s3");

>>>>>>> a6182afd
// Set the AWS region
const REGION = "REGION"; //e.g. "us-east-1"

// Create S3 service object
<<<<<<< HEAD
const s3 = new S3Client(REGION);
=======
const s3 = new S3Client({ region: REGION });
>>>>>>> a6182afd

const run = async () => {
  try {
    const data = await s3.send(new ListBucketsCommand({}));
    console.log("Success", data.Buckets);
  } catch (err) {
    console.log("Error", err);
  }
};
run();
// snippet-end:[s3.JavaScript.buckets.listBucketsV3]
<|MERGE_RESOLUTION|>--- conflicted
+++ resolved
@@ -1,7 +1,8 @@
 /* Copyright Amazon.com, Inc. or its affiliates. All Rights Reserved.
 SPDX-License-Identifier: Apache-2.0
 ABOUT THIS NODE.JS EXAMPLE: This example works with AWS SDK for JavaScript version 3 (v3),
-which available at https://github.com/aws/aws-sdk-js-v3. This example is in the 'AWS SDK for JavaScript v3 Developer Guide' at
+which is pending release.  The preview version of the SDK is available
+at https://github.com/aws/aws-sdk-js-v3. This example is in the 'AWS SDK for JavaScript v3 Developer Guide' at
 https://docs.aws.amazon.com/sdk-for-javascript/v3/developer-guide/s3-example-creating-buckets.html.
 Purpose:
 s3_listbuckets.ts demonstrates how to list all the buckets in an AWS account.
@@ -13,24 +14,13 @@
 */
 // snippet-start:[s3.JavaScript.buckets.listBucketsV3]
 // Import required AWS SDK clients and commands for Node.js
-<<<<<<< HEAD
-const {
-  S3Client,
-  ListBucketsCommand,
-} = require("@aws-sdk/client-s3");
-=======
 const { S3Client, ListBucketsCommand } = require("@aws-sdk/client-s3");
 
->>>>>>> a6182afd
 // Set the AWS region
 const REGION = "REGION"; //e.g. "us-east-1"
 
 // Create S3 service object
-<<<<<<< HEAD
-const s3 = new S3Client(REGION);
-=======
 const s3 = new S3Client({ region: REGION });
->>>>>>> a6182afd
 
 const run = async () => {
   try {
